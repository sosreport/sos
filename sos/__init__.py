--- conflicted
+++ resolved
@@ -54,15 +54,9 @@
     'chroot', 'compression_type', 'config_file', 'desc', 'debug', 'del_preset',
     'dry_run', 'enableplugins', 'encrypt_key', 'encrypt_pass', 'experimental',
     'label', 'list_plugins', 'list_presets', 'list_profiles', 'log_size',
-<<<<<<< HEAD
-    'noplugins', 'noreport', 'note', 'onlyplugins', 'plugin_timeout',
-    'plugopts', 'preset', 'profiles', 'quiet', 'sysroot', 'threads', 'tmp_dir',
-    'verbosity', 'verify', 'since'
-=======
     'noplugins', 'noreport', 'no_env_vars', 'note', 'onlyplugins',
     'plugin_timeout', 'plugopts', 'preset', 'profiles', 'quiet', 'sysroot',
-    'threads', 'tmp_dir', 'verbosity', 'verify'
->>>>>>> d0dcb39e
+    'threads', 'tmp_dir', 'verbosity', 'verify', 'since'
 ]
 
 #: Arguments with non-zero default values
