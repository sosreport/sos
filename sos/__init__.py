# Copyright 2010 Red Hat, Inc.
# Author: Adam Stokes <astokes@fedoraproject.org>

# This file is part of the sos project: https://github.com/sosreport/sos
#
# This copyrighted material is made available to anyone wishing to use,
# modify, copy, or redistribute it subject to the terms and conditions of
# version 2 of the GNU General Public License.
#
# See the LICENSE file in the source distribution for further information.


"""
This module houses the i18n setup and message function. The default is to use
gettext to internationalize messages.
"""

import gettext
import six

from argparse import ArgumentParser

if six.PY3:
    from configparser import ConfigParser, ParsingError, Error
else:
    from ConfigParser import ConfigParser, ParsingError, Error

__version__ = "3.7"

gettext_dir = "/usr/share/locale"
gettext_app = "sos"

gettext.bindtextdomain(gettext_app, gettext_dir)


def _default(msg):
    return gettext.dgettext(gettext_app, msg)


_sos = _default

# Global option definitions
# These must be in the module itself in order to be available to both
# the sosreport and policy module (and to avoid recursive import errors).
#
# FIXME: these definitions make our main module a bit more bulky: the
# alternative is to place these in a new sos.options module. This may
# prove to be the best route long-term (as it could also contain an
# exported parsing routine, and all the command-line definitions).

#: Names of all arguments
_arg_names = [
<<<<<<< HEAD
    'add_preset', 'alloptions', 'all_logs', 'batch', 'build', 'case_id',
    'chroot', 'compression_type', 'config_file', 'desc', 'debug', 'del_preset',
    'dry_run', 'enableplugins', 'encrypt_key', 'encrypt_pass', 'experimental',
    'label', 'list_plugins', 'list_presets', 'list_profiles', 'log_size',
    'noplugins', 'noreport', 'no_env_vars', 'note', 'onlyplugins',
    'plugin_timeout', 'plugopts', 'preset', 'profiles', 'quiet', 'sysroot',
    'threads', 'tmp_dir', 'verbosity', 'verify', 'since'
=======
    'add_preset', 'alloptions', 'allow_system_changes', 'all_logs', 'batch',
    'build', 'case_id', 'chroot', 'compression_type', 'config_file', 'desc',
    'debug', 'del_preset', 'dry_run', 'enableplugins', 'encrypt_key',
    'encrypt_pass', 'experimental', 'label', 'list_plugins', 'list_presets',
    'list_profiles', 'log_size', 'noplugins', 'noreport', 'no_env_vars',
    'note', 'onlyplugins', 'plugin_timeout', 'plugopts', 'preset', 'profiles',
    'quiet', 'sysroot', 'threads', 'tmp_dir', 'verbosity', 'verify'
>>>>>>> cda09a60
]

#: Arguments with non-zero default values
_arg_defaults = {
    "chroot": "auto",
    "compression_type": "auto",
    "log_size": 25,
    "preset": "auto",
    # Verbosity has an explicit zero default since the ArgumentParser
    # count action default is None.
    "verbosity": 0
}


def _is_seq(val):
    """Return true if val is an instance of a known sequence type.
    """
    val_type = type(val)
    return val_type is list or val_type is tuple


class SoSOptions(object):

    def _merge_opt(self, opt, src, is_default):
        def _unset(val):
            return (val == "" or val is None)

        if hasattr(src, opt):
            newvalue = getattr(src, opt)
            oldvalue = getattr(self, opt)
            # overwrite value iff:
            # - we replace unset option by a real value
            # - new default is set, or
            # - non-sequential variable keeps its default value
            if (_unset(oldvalue) and not _unset(newvalue)) or \
               is_default or \
               ((opt not in self._nondefault) and (not _is_seq(newvalue))):
                # Overwrite atomic values
                setattr(self, opt, newvalue)
                if is_default:
                    self._nondefault.discard(opt)
                else:
                    self._nondefault.add(opt)
            elif _is_seq(newvalue):
                # Concatenate sequence types
                setattr(self, opt, newvalue + oldvalue)

    def _merge_opts(self, src, is_default):
        for arg in _arg_names:
            self._merge_opt(arg, src, is_default)

    def __str(self, quote=False, sep=" ", prefix="", suffix=""):
        """Format a SoSOptions object as a human or machine readable string.

            :param quote: quote option values
            :param sep: list separator string
            :param prefix: arbitrary prefix string
            :param suffix: arbitrary suffix string
            :param literal: print values as Python literals
        """
        args = prefix
        arg_fmt = "=%s"
        for arg in _arg_names:
            args += arg + arg_fmt + sep
        args.strip(sep)

        vals = [getattr(self, arg) for arg in _arg_names]
        if not quote:
            # Convert Python source notation for sequences into plain strings
            vals = [",".join(v) if _is_seq(v) else v for v in vals]
        else:
            def is_string(val):
                return isinstance(val, six.string_types)
            # Only quote strings if quote=False
            vals = ["'%s'" % v if is_string(v) else v for v in vals]

        return (args % tuple(vals)).strip(sep) + suffix

    def __str__(self):
        return self.__str()

    def __repr__(self):
        return self.__str(quote=True, sep=", ", prefix="SoSOptions(",
                          suffix=")")

    def __init__(self, **kwargs):
        """Initialise a new ``SoSOptions`` object from keyword arguments.

            Initialises the new object with values taken from keyword
            arguments matching the names of ``SoSOptions`` attributes.

            A ``ValueError`` is raised is any of the supplied keyword
            arguments does not correspond to a known ``SoSOptions`
            attribute name.

            :param *kwargs: a list of ``SoSOptions`` keyword args.
            :returns: the new ``SoSOptions`` object.
        """
        self.add_preset = ""
        self.alloptions = False
        self.all_logs = False
        self.since = None
        self.batch = False
        self.build = False
        self.case_id = ""
        self.chroot = _arg_defaults["chroot"]
        self.compression_type = _arg_defaults["compression_type"]
        self.config_file = ""
        self.debug = False
        self.del_preset = ""
        self.desc = ""
        self.dry_run = False
        self.enableplugins = []
        self.encrypt_key = None
        self.encrypt_pass = None
        self.experimental = False
        self.label = ""
        self.list_plugins = False
        self.list_presets = False
        self.list_profiles = False
        self.log_size = _arg_defaults["log_size"]
        self.noplugins = []
        self.noreport = False
        self.allow_system_changes = False
        self.no_env_vars = False
        self.note = ""
        self.onlyplugins = []
        self.plugin_timeout = None
        self.plugopts = []
        self.preset = _arg_defaults["preset"]
        self.profiles = []
        self.quiet = False
        self.sysroot = None
        self.threads = 4
        self.tmp_dir = ""
        self.verbosity = _arg_defaults["verbosity"]
        self.verify = False
        self._nondefault = set()
        for arg in kwargs.keys():
            if arg not in _arg_names:
                raise ValueError("Unknown SoSOptions attribute: %s" % arg)
            setattr(self, arg, kwargs[arg])

    @classmethod
    def from_args(cls, args):
        """Initialise a new SoSOptions object from a ``Namespace``
            obtained by parsing command line arguments.

            :param args: parsed command line arguments
            :returns: an initialised SoSOptions object
            :returntype: SoSOptions
        """
        opts = SoSOptions()
        opts._merge_opts(args, True)
        return opts

    @classmethod
    def _opt_to_args(cls, opt, val):
        """Convert a named option and optional value to command line
            argument notation, correctly handling options that take
            no value or that have special representations (e.g. verify
            and verbose).
        """
        no_value = (
            "alloptions", "allow-system-changes", "all-logs", "batch", "build",
            "debug", "experimental", "list-plugins", "list-presets",
            "list-profiles", "noreport", "no-env-vars", "quiet", "verify"
        )
        count = ("verbose",)
        if opt in no_value:
            return ["--%s" % opt]
        if opt in count:
            return ["--%s" % opt for d in range(0, int(val))]
        return ["--" + opt + "=" + val]

    @classmethod
    def from_file(cls, argparser, config_file, is_default=True):
        opts = SoSOptions()
        config = ConfigParser()
        try:
            try:
                with open(config_file) as f:
                    config.readfp(f)
            except (ParsingError, Error) as e:
                raise exit('Failed to parse configuration '
                           'file %s' % config_file)
        except (OSError, IOError) as e:
            raise exit('Unable to read configuration file %s '
                       ': %s' % (config_file, e.args[1]))

        if config.has_section("general"):
            optlist = []
            for opt, val in config.items("general"):
                optlist.extend(SoSOptions._opt_to_args(opt, val))
            opts._merge_opts(argparser.parse_args(optlist), is_default)

        opts.noplugins = []
        if config.has_option("plugins", "disable"):
            opts.noplugins.extend([plugin.strip() for plugin in
                                  config.get("plugins", "disable").split(',')])

        if config.has_option("plugins", "enable"):
            opts.enableplugins = []
            opts.enableplugins.extend(
                    [plugin.strip() for plugin in
                     config.get("plugins", "enable").split(',')])

        if config.has_section("tunables"):
            opts.plugopts = []
            for opt, val in config.items("tunables"):
                if not opt.split('.')[0] in opts.noplugins:
                    opts.plugopts.append(opt + "=" + val)

        return opts

    def merge(self, src, skip_default=True):
        """Merge another set of ``SoSOptions`` into this object.

            Merge two ``SoSOptions`` objects by setting unset or default
            values to their value in the ``src`` object.

            :param src: the ``SoSOptions`` object to copy from
            :param is_default: ``True`` if new default values are to be set.
        """
        for arg in _arg_names:
            if not hasattr(src, arg):
                continue
            if getattr(src, arg) is not None or not skip_default:
                self._merge_opt(arg, src, False)

    def dict(self):
        """Return this ``SoSOptions`` option values as a dictionary of
            argument name to value mappings.

            :returns: a name:value dictionary of option values.
        """
        odict = {}
        for arg in _arg_names:
            value = getattr(self, arg)
            # Do not attempt to store preset option values in presets
            if arg in ('add_preset', 'del_preset', 'desc', 'note'):
                value = None
            odict[arg] = value
        return odict

    def to_args(self):
        """Return command arguments for this object.

            Return a list of the non-default options of this ``SoSOptions``
            object in ``sosreport`` command line argument notation:

                ``["--all-logs", "-vvv"]``

        """
        def has_value(name, value):
            """ Test for non-null option values.
            """
            null_values = ("False", "None", "[]", '""', "''", "0")
            if not value or value in null_values:
                return False
            if name in _arg_defaults:
                if str(value) == str(_arg_defaults[name]):
                    return False
            return True

        def filter_opt(name, value):
            """ Filter out preset and null-valued options.
            """
            if name in ("add_preset", "del_preset", "desc", "note"):
                return False
            return has_value(name, value)

        def argify(name, value):
            """ Convert sos option notation to command line arguments.
            """
            # Handle --verbosity specially
            if name.startswith("verbosity"):
                arg = "-" + int(value) * "v"
                return arg

            name = name.replace("_", "-")

            value = ",".join(value) if _is_seq(value) else value

            if value is not True:
                opt = "%s %s" % (name, value)
            else:
                opt = name

            arg = "--" + opt if len(opt) > 1 else "-" + opt
            return arg

        opt_items = sorted(self.dict().items(), key=lambda x: x[0])
        return [argify(n, v) for (n, v) in opt_items if filter_opt(n, v)]

# vim: set et ts=4 sw=4 :<|MERGE_RESOLUTION|>--- conflicted
+++ resolved
@@ -50,23 +50,13 @@
 
 #: Names of all arguments
 _arg_names = [
-<<<<<<< HEAD
-    'add_preset', 'alloptions', 'all_logs', 'batch', 'build', 'case_id',
-    'chroot', 'compression_type', 'config_file', 'desc', 'debug', 'del_preset',
-    'dry_run', 'enableplugins', 'encrypt_key', 'encrypt_pass', 'experimental',
-    'label', 'list_plugins', 'list_presets', 'list_profiles', 'log_size',
-    'noplugins', 'noreport', 'no_env_vars', 'note', 'onlyplugins',
-    'plugin_timeout', 'plugopts', 'preset', 'profiles', 'quiet', 'sysroot',
-    'threads', 'tmp_dir', 'verbosity', 'verify', 'since'
-=======
     'add_preset', 'alloptions', 'allow_system_changes', 'all_logs', 'batch',
     'build', 'case_id', 'chroot', 'compression_type', 'config_file', 'desc',
     'debug', 'del_preset', 'dry_run', 'enableplugins', 'encrypt_key',
     'encrypt_pass', 'experimental', 'label', 'list_plugins', 'list_presets',
     'list_profiles', 'log_size', 'noplugins', 'noreport', 'no_env_vars',
     'note', 'onlyplugins', 'plugin_timeout', 'plugopts', 'preset', 'profiles',
-    'quiet', 'sysroot', 'threads', 'tmp_dir', 'verbosity', 'verify'
->>>>>>> cda09a60
+    'quiet', 'sysroot', 'threads', 'tmp_dir', 'verbosity', 'verify', 'since'
 ]
 
 #: Arguments with non-zero default values
