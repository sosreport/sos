--- conflicted
+++ resolved
@@ -23,11 +23,8 @@
         '/var/log/heat-launcher/',
         '/home/stack/install-undercloud.log',
         '/home/stack/undercloud-install-*.tar.bzip2',
-<<<<<<< HEAD
-        '/var/lib/tripleo-config/'
-=======
+        '/var/lib/tripleo-config/',
         '/var/lib/mistral/config-download-latest/ansible.log'
->>>>>>> 1b9c2032
 ]
 
 
