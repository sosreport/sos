--- conflicted
+++ resolved
@@ -14,18 +14,11 @@
 # along with this program; if not, write to the Free Software
 # Foundation, Inc., 675 Mass Ave, Cambridge, MA 02139, USA.
 
-<<<<<<< HEAD
-import os
-import re
 
-from sos.plugins import RedHatPlugin, DebianPlugin, UbuntuPlugin
-from networking import Networking
-=======
 from sos.plugins import Plugin, RedHatPlugin, DebianPlugin, UbuntuPlugin
->>>>>>> 1cbe9f52
 
 
-class OpenStackNeutron(Networking):
+class OpenStackNeutron(Plugin):
     """OpenStack Networking
     """
     plugin_name = "openstack_neutron"
@@ -56,64 +49,7 @@
         ]
         regexp = r"((?m)^\s*(%s)\s*=\s*)(.*)" % "|".join(protect_keys)
 
-<<<<<<< HEAD
-        self.do_path_regex_sub("/etc/%s/*" % self.component_name,
-                               regexp, r"\1*********")
-
-    def netns_dumps(self):
-        # It would've been beautiful if we could get parts of the networking
-        # plugin to run in different namespaces. There are a couple of options
-        # in the short term: create a local instance and "borrow" some of the
-        # functionality, or simply copy some of the functionality.
-        prefixes = ["qdhcp", "qrouter"]
-        ip_netns_result = self.call_ext_prog("ip netns")
-        if not (ip_netns_result['status'] == 0):
-            return
-        nslist = ip_netns_result['output']
-        lease_directories = []
-        if nslist:
-            for nsname in nslist.splitlines():
-                prefix, netid = nsname.split('-', 1)
-                if len(netid) > 0 and prefix in prefixes:
-                    self.ns_gather_data(nsname)
-                    lease_directories.append(
-                        "/var/lib/%s/dhcp/%s/" %
-                        (self.component_name, netid))
-            self.add_copy_spec(lease_directories)
-
-    def ns_gather_data(self, nsname):
-        cmd_prefix = "ip netns exec %s " % nsname
-        self.add_cmd_output([
-            cmd_prefix + "iptables-save",
-            cmd_prefix + "ifconfig -a",
-            cmd_prefix + "route -n"
-        ])
-        # borrowed from networking plugin
-        ip_addr_result = self.call_ext_prog(cmd_prefix + "ip -o addr")
-        if ip_addr_result['status'] == 0:
-            for eth in self.get_interface_name(ip_addr_result['output']):
-                # Most, if not all, IFs in the namespaces are going to be
-                # virtual. The '-a', '-c' and '-g' options are not likely to be
-                # supported so these ops are not copied from the network
-                # plugin.
-                self.add_cmd_output([
-                    cmd_prefix + "ethtool "+eth,
-                    cmd_prefix + "ethtool -i "+eth,
-                    cmd_prefix + "ethtool -k "+eth,
-                    cmd_prefix + "ethtool -S "+eth
-                ])
-
-        # As all of the bridges are in the "global namespace", we do not need
-        # to gather info on them.
-
-    def gen_pkg_tuple(self, packages):
-        names = []
-        for p in packages:
-            names.append(p % {"comp": self.component_name})
-        return tuple(names)
-=======
         self.do_path_regex_sub("/etc/neutron/*", regexp, r"\1*********")
->>>>>>> 1cbe9f52
 
 
 class DebianNeutron(OpenStackNeutron, DebianPlugin, UbuntuPlugin):
