--- conflicted
+++ resolved
@@ -831,11 +831,7 @@
                     self._log_debug("skipping forbidden path '%s'" % _file)
                     continue
                 try:
-<<<<<<< HEAD
                     filestat = os.stat(_file)
-=======
-                    filestat  = os.stat(_file)
->>>>>>> 3a3b3571
                 except OSError:
                     self._log_info("failed to stat '%s'" % _file)
                     continue
@@ -853,11 +849,7 @@
                 if (self.get_option('since') is None or
                     fileisarchive is False or
                     (fileisarchive is True and
-<<<<<<< HEAD
                      self.get_option('since') is not None and
-=======
-                     self.get_option('since') is not None  and
->>>>>>> 3a3b3571
                      self.get_option('since') <= filetime)):
                     self._add_copy_paths([_file])
 
