--- conflicted
+++ resolved
@@ -777,15 +777,10 @@
         matches any of the option names is returned.
         """
 
-<<<<<<< HEAD
-        global_options = ('verify', 'all_logs', 'log_size', 'since',
-                          'plugin_timeout')
-=======
         global_options = (
             'all_logs', 'allow_system_changes', 'log_size', 'plugin_timeout',
-            'verify'
+            'verify', 'since'
         )
->>>>>>> cda09a60
 
         if optionname in global_options:
             return getattr(self.commons['cmdlineopts'], optionname)
