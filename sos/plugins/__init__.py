# Copyright (C) 2006 Steve Conklin <sconklin@redhat.com>

# This file is part of the sos project: https://github.com/sosreport/sos
#
# This copyrighted material is made available to anyone wishing to use,
# modify, copy, or redistribute it subject to the terms and conditions of
# version 2 of the GNU General Public License.
#
# See the LICENSE file in the source distribution for further information.

""" This exports methods available for use by plugins for sos """

from __future__ import with_statement

from sos.utilities import (sos_get_command_output, import_module, grep,
                           fileobj, tail, is_executable)
import os
import glob
import re
import stat
from time import time
import logging
import fnmatch
import errno

# PYCOMPAT
import six
from six.moves import zip, filter
from datetime import datetime

# FileNotFoundError does not exist in 2.7, so map it to IOError
try:
    FileNotFoundError
except NameError:
    FileNotFoundError = IOError


def _to_u(s):
    if not isinstance(s, six.text_type):
        # Workaround python.six mishandling of strings ending in '\' by
        # adding a single space following any '\' at end-of-line.
        # See Six issue #60.
        if s.endswith('\\'):
            s += " "
        s = six.u(s)
    return s


def regex_findall(regex, fname):
    """Return a list of all non overlapping matches in the string(s)"""
    try:
        with fileobj(fname) as f:
            return re.findall(regex, f.read(), re.MULTILINE)
    except AttributeError:
        return []


def _mangle_command(command, name_max):
    mangledname = re.sub(r"^/(usr/|)(bin|sbin)/", "", command)
    mangledname = re.sub(r"[^\w\-\.\/]+", "_", mangledname)
    mangledname = re.sub(r"/", ".", mangledname).strip(" ._-")
    mangledname = mangledname[0:name_max]
    return mangledname


def _path_in_path_list(path, path_list):
    return any(p == path for p in path_list)


def _node_type(st):
    """ return a string indicating the type of special node represented by
    the stat buffer st (block, character, fifo, socket).
    """
    _types = [
        (stat.S_ISBLK, "block device"),
        (stat.S_ISCHR, "character device"),
        (stat.S_ISFIFO, "named pipe"),
        (stat.S_ISSOCK, "socket")
    ]
    for t in _types:
        if t[0](st.st_mode):
            return t[1]


def _file_is_compressed(path):
    """Check if a file appears to be compressed

    Return True if the file specified by path appears to be compressed,
    or False otherwise by testing the file name extension against a
    list of known file compression extentions.
    """
    return path.endswith(('.gz', '.xz', '.bz', '.bz2'))


_certmatch = re.compile("-*BEGIN.*?-*END", re.DOTALL)
_cert_replace = "-----SCRUBBED"


class SoSPredicate(object):
    """A class to implement collection predicates.

        A predicate gates the collection of data by an sos plugin. For any
        `add_cmd_output()`, `add_copy_spec()` or `add_journal()` call, the
        passed predicate will be evaulated and collection will proceed if
        the result is `True`, and not otherwise.

        Predicates may be used to control conditional data collection
        without the need for explicit conditional blocks in plugins.
    """
    #: The plugin that owns this predicate
    _owner = None

    #: Skip all collection?
    dry_run = False

    #: Kernel module enablement list
    kmods = []

    #: Services enablement list
    services = []

    #: Package presence list
    packages = []

    # Command output inclusion pairs {'cmd': 'foo --help', 'output': 'bar'}
    cmd_outputs = []

    def __str(self, quote=False, prefix="", suffix=""):
        """Return a string representation of this SoSPredicate with
            optional prefix, suffix and value quoting.
        """
        quotes = '"%s"'
        pstr = "dry_run=%s, " % self.dry_run

        kmods = self.kmods
        kmods = [quotes % k for k in kmods] if quote else kmods
        pstr += "kmods=[%s], " % (",".join(kmods))

        services = self.services
        services = [quotes % s for s in services] if quote else services
        pstr += "services=[%s], " % (",".join(services))

        pkgs = self.packages
        pkgs = [quotes % p for p in pkgs] if quote else pkgs
        pstr += "packages=[%s], " % (",".join(pkgs))

        cmdoutputs = [
            "{ %s: %s, %s: %s }" % (quotes % "cmd",
                                    quotes % cmdoutput['cmd'],
                                    quotes % "output",
                                    quotes % cmdoutput['output'])
            for cmdoutput in self.cmd_outputs
        ]
        pstr += "cmdoutputs=[%s]" % (",".join(cmdoutputs))

        return prefix + pstr + suffix

    def __str__(self):
        """Return a string representation of this SoSPredicate.

            "dry_run=False, kmods=[], services=[], cmdoutputs=[]"
        """
        return self.__str()

    def __repr__(self):
        """Return a machine readable string representation of this
            SoSPredicate.

            "SoSPredicate(dry_run=False, kmods=[], services=[], cmdoutputs=[])"
        """
        return self.__str(quote=True, prefix="SoSPredicate(", suffix=")")

    def _eval_kmods(self):
        if not self.kmods or self._owner.get_option('allow_system_changes'):
            return True

        _kmods = []
        # Are kernel modules loaded?
        for kmod in self.kmods:
            res = self._owner.is_module_loaded(kmod)
            _kmods.append(res)
            if not res:
                self._failed['kmods'].append(kmod)

        if self.required['kmods'] == 'any':
            return any(_kmods)
        else:
            return all(_kmods)

    def _eval_services(self):
        if not self.services:
            return True

        _svcs = []
        for svc in self.services:
            res = self._owner.is_service_running(svc)
            _svcs.append(res)
            if not res:
                self._failed['services'].append(svc)

        if self.required['services'] == 'any':
            return any(_svcs)
        else:
            return all(_svcs)

    def _eval_packages(self):
        if not self.packages:
            return True

        _pkgs = []
        for pkg in self.packages:
            res = self._owner.is_installed(pkg)
            _pkgs.append(res)
            if not res:
                self._failed['packages'].append(pkg)

        if self.required['packages'] == 'any':
            return any(_pkgs)
        else:
            return all(_pkgs)

    def _eval_cmd_output(self, cmd_output):
        """Does 'cmd' output contain string 'output'?"""
        if 'cmd' not in cmd_output or 'output' not in cmd_output:
            return False
        result = sos_get_command_output(cmd_output['cmd'])
        if result['status'] != 0:
            return False
        for line in result['output'].splitlines():
            if cmd_output['output'] in line:
                return True
        return False

    def _eval_cmd_outputs(self):
        if not self.cmd_outputs:
            return True

        _cmds = []
        for cmd in self.cmd_outputs:
            res = self._eval_cmd_output(cmd)
            _cmds.append(res)
            if not res:
                self._failed['cmd_output'].append(
                    "%s: %s" % (cmd['cmd'], cmd['output'])
                )

        if self.required['commands'] == 'any':
            return any(_cmds)
        else:
            return all(_cmds)

    def report_failed(self):
        """Return a string informing user what caused the predicate to fail
        evaluation
        """
        msg = ''
        _substr = "required %s missing: %s."
        for key, val in self._failed.items():
            if not val:
                continue
            val = set(val)
            msg += _substr % (key, ', '.join(v for v in val))
        return msg

    def __nonzero__(self):
        """Predicate evaluation hook.
        """

        # Null predicate?
        if not any([self.kmods, self.services, self.packages, self.cmd_outputs,
                    self.dry_run]):
            return True

        return ((self._eval_kmods() and self._eval_services() and
                 self._eval_packages() and self._eval_cmd_outputs())
                and not self.dry_run)

    def __bool__(self):
        # Py3 evaluation ends in a __bool__() call where py2 ends in a call
        # to __nonzero__(). Wrap the latter here, to support both versions
        return self.__nonzero__()

    def __init__(self, owner, dry_run=False, kmods=[], services=[],
                 packages=[], cmd_outputs=[], required={}):
        """Initialise a new SoSPredicate object.
        """
        self._owner = owner
        self.kmods = list(kmods)
        self.services = list(services)
        self.packages = list(packages)
        if not isinstance(cmd_outputs, list):
            cmd_outputs = [cmd_outputs]
        self.cmd_outputs = cmd_outputs
        self.dry_run = dry_run | self._owner.commons['cmdlineopts'].dry_run
        self.required = {'kmods': 'any', 'services': 'any', 'packages': 'any',
                         'commands': 'any'}
        self.required.update({
            k: v for k, v in required.items() if
            required[k] != self.required[k]
        })
        #: Dict holding failed evaluations
        self._failed = {
            'kmods': [], 'services': [], 'packages': [], 'cmd_output': []
        }


class SoSCommand(object):
    """A class to represent a command to be collected.

    A SoSCommand() object is instantiated for each command handed to an
    _add_cmd_output() call, so that we no longer need to pass around a very
    long tuple to handle the parameters.

    Any option supported by _add_cmd_output() is passed to the SoSCommand
    object and converted to an attribute. SoSCommand.__dict__ is then passed to
    _get_command_output_now() for each command to be collected.
    """

    def __init__(self, **kwargs):
        self.__dict__.update(kwargs)

    def __str__(self):
        """Return a human readable string representation of this SoSCommand
        """
        return ', '.join("%s=%r" % (param, val) for (param, val) in
                         sorted(self.__dict__.items()))


class Plugin(object):
    """ This is the base class for sosreport plugins. Plugins should subclass
    this and set the class variables where applicable.

    plugin_name is a string returned by plugin.name(). If this is set to None
    (the default) class\\_.__name__.tolower() will be returned. Be sure to set
    this if you are defining multiple plugins that do the same thing on
    different platforms.

    requires_root is a boolean that specifies whether or not sosreport should
    execute this plugin as a super user.

    version is a string representing the version of the plugin. This can be
    useful for post-collection tooling.

    packages (files) is an iterable of the names of packages (the paths
    of files) to check for before running this plugin. If any of these packages
    or files is found on the system, the default implementation of
    check_enabled will return True.

    profiles is an iterable of profile names that this plugin belongs to.
    Whenever any of the profiles is selected on the command line the plugin
    will be enabled (subject to normal check_enabled tests).
    """

    plugin_name = None
    requires_root = True
    version = 'unversioned'
    packages = ()
    files = ()
    commands = ()
    kernel_mods = ()
    services = ()
    archive = None
    profiles = ()
    sysroot = '/'
    plugin_timeout = 300
    cmd_timeout = 300
    _timeout_hit = False

    # Default predicates
    predicate = None
    cmd_predicate = None
    _default_plug_opts = [
        ('timeout', 'Timeout in seconds for plugin', 'fast', -1),
        ('postproc', 'Enable post-processing collected plugin data', 'fast',
         True)
    ]

    def __init__(self, commons):
        if not getattr(self, "option_list", False):
            self.option_list = []

        self.copied_files = []
        self.executed_commands = []
        self._env_vars = set()
        self.alerts = []
        self.custom_text = ""
        self.opt_names = []
        self.opt_parms = []
        self.commons = commons
        self.forbidden_paths = []
        self.copy_paths = set()
        self.copy_strings = []
        self.collect_cmds = []
        self.sysroot = commons['sysroot']
        self.policy = commons['policy']

        self.soslog = self.commons['soslog'] if 'soslog' in self.commons \
            else logging.getLogger('sos')

        # add the default plugin opts
        self.option_list.extend(self._default_plug_opts)

        # get the option list into a dictionary
        for opt in self.option_list:
            self.opt_names.append(opt[0])
            self.opt_parms.append({'desc': opt[1], 'speed': opt[2],
                                   'enabled': opt[3]})

        # Initialise the default --dry-run predicate
        self.set_predicate(SoSPredicate(self))

    @property
    def timeout(self):
        """Returns either the default plugin timeout value, the value as
        provided on the commandline via -k plugin.timeout=value, or the value
        of the global --plugin-timeout option.
        """
        _timeout = None
        try:
            opt_timeout = self.get_option('plugin_timeout')
            own_timeout = int(self.get_option('timeout'))
            if opt_timeout is None:
                _timeout = own_timeout
            elif opt_timeout is not None and own_timeout == -1:
                _timeout = int(opt_timeout)
            elif opt_timeout is not None and own_timeout > -1:
                _timeout = own_timeout
            else:
                return None
        except ValueError:
            return self.plugin_timeout  # Default to known safe value
        if _timeout is not None and _timeout > -1:
            return _timeout
        return self.plugin_timeout

    def check_timeout(self):
        """
        Checks to see if the plugin has hit its timeout.

        This is set when the sos.collect_plugin() method hits a timeout and
        terminates the thread. From there, a Popen() call can still continue to
        run, and we need to manually terminate it. Thus, check_timeout() should
        only be called in sos_get_command_output().

        Since sos_get_command_output() is not plugin aware, this method is
        handed to that call to use as a polling method, to avoid passing the
        entire plugin object.

        Returns True if timeout has been hit, else False.

        """
        return self._timeout_hit

    @classmethod
    def name(cls):
        """Returns the plugin's name as a string. This should return a
        lowercase string.
        """
        if cls.plugin_name:
            return cls.plugin_name
        return cls.__name__.lower()

    def _format_msg(self, msg):
        return "[plugin:%s] %s" % (self.name(), msg)

    def _log_error(self, msg):
        self.soslog.error(self._format_msg(msg))

    def _log_warn(self, msg):
        self.soslog.warning(self._format_msg(msg))

    def _log_info(self, msg):
        self.soslog.info(self._format_msg(msg))

    def _log_debug(self, msg):
        self.soslog.debug(self._format_msg(msg))

    def join_sysroot(self, path):
        if path[0] == os.sep:
            path = path[1:]
        return os.path.join(self.sysroot, path)

    def strip_sysroot(self, path):
        if not self.use_sysroot():
            return path
        if path.startswith(self.sysroot):
            return path[len(self.sysroot):]
        return path

    def use_sysroot(self):
        return self.sysroot != os.path.abspath(os.sep)

    def tmp_in_sysroot(self):
        paths = [self.sysroot, self.archive.get_tmp_dir()]
        return os.path.commonprefix(paths) == self.sysroot

    def is_installed(self, package_name):
        """Is the package $package_name installed?"""
        return self.policy.pkg_by_name(package_name) is not None

    def is_service(self, name):
        """Does the service $name exist on the system?"""
        return self.policy.init_system.is_service(name)

    def is_service_enabled(self, name):
        """Is the service $name enabled?"""
        return self.policy.init_system.is_enabled(name)

    def is_service_disabled(self, name):
        """Is the service $name disabled?"""
        return self.policy.init_system.is_disabled(name)

    def is_service_running(self, name):
        """Is the service $name currently running?"""
        return self.policy.init_system.is_running(name)

    def get_service_status(self, name):
        """Return the reported status for service $name"""
        return self.policy.init_system.get_service_status(name)['status']

    def get_service_names(self, regex):
        """Get all service names matching regex"""
        return self.policy.init_system.get_service_names(regex)

    def set_predicate(self, pred):
        """Set or clear the default predicate for this plugin.
        """
        self.predicate = pred

    def set_cmd_predicate(self, pred):
        """Set or clear the default predicate for command collection
            for this plugin. If set, this predecate takes precedence
            over the `Plugin` default predicate for command and journal
            data collection.
        """
        self.cmd_predicate = pred

    def get_predicate(self, cmd=False, pred=None):
        """Get the current default `Plugin` or command predicate. If the
            `cmd` argument is `True`, the current command predicate is
            returned if set, otherwise the default `Plugin` predicate
            will be returned (which may be `None`).

            If no default predicate is set and a `pred` value is passed
            it will be returned.
        """
        if pred is not None:
            return pred
        if cmd and self.cmd_predicate is not None:
            return self.cmd_predicate
        return self.predicate

    def test_predicate(self, cmd=False, pred=None):
        """Test the current predicate and return its value.

            :param cmd: ``True`` if the predicate is gating a command or
                        ``False`` otherwise.
            :param pred: An optional predicate to override the current
                         ``Plugin`` or command predicate.
        """
        pred = self.get_predicate(cmd=cmd, pred=pred)
        if pred is not None:
            return bool(pred)
        return False

    def log_skipped_cmd(self, pred, cmd, kmods=False, services=False,
                        changes=False):
        """Log that a command was skipped due to predicate evaluation.

            Emit a warning message indicating that a command was skipped due
            to predicate evaluation. If ``kmods`` or ``services`` are ``True``
            then the list of expected kernel modules or services will be
            included in the log message. If ``allow_changes`` is ``True`` a
            message indicating that the missing data can be collected by using
            the "--allow-system-changes" command line option will be included.
        """
        msg = "skipped command '%s': %s" % (cmd, pred.report_failed())

        if changes:
            msg += " Use '--allow-system-changes' to enable collection."

        self._log_warn(msg)

    def do_cmd_private_sub(self, cmd, desc=""):
        """Remove certificate and key output archived by sosreport. cmd
        is the command name from which output is collected (i.e. exlcuding
        parameters). Any matching instances are replaced with: '-----SCRUBBED'
        and this function does not take a regexp or substituting string.

        This function returns the number of replacements made.
        """
        if not self.executed_commands:
            return 0

        self._log_debug("Scrubbing certs and keys for commands matching %s"
                        % (cmd))

        replace = "%s %s" % (_cert_replace, desc) if desc else _cert_replace

        return self.do_cmd_output_sub(cmd, _certmatch, replace)

    def do_cmd_output_sub(self, cmd, regexp, subst):
        """Apply a regexp substitution to command output archived by sosreport.
        cmd is the command name from which output is collected (i.e. excluding
        parameters). The regexp can be a string or a compiled re object. The
        substitution string, subst, is a string that replaces each occurrence
        of regexp in each file collected from cmd. Internally 'cmd' is treated
        as a glob with a leading and trailing '*' and each matching file from
        the current module's command list is subjected to the replacement.

        This function returns the number of replacements made.
        """
        globstr = '*' + cmd + '*'
        pattern = regexp.pattern if hasattr(regexp, "pattern") else regexp
        self._log_debug("substituting '%s' for '%s' in commands matching '%s'"
                        % (subst, pattern, globstr))

        if not self.executed_commands:
            return 0

        replacements = None
        try:
            for called in self.executed_commands:
                # was anything collected?
                if called['file'] is None:
                    continue
                if called['binary'] == 'yes':
                    self._log_warn("Cannot apply regex substitution to binary"
                                   " output: '%s'" % called['exe'])
                    continue
                if fnmatch.fnmatch(called['cmd'], globstr):
                    path = os.path.join(self.commons['cmddir'], called['file'])
                    self._log_debug("applying substitution to '%s'" % path)
                    readable = self.archive.open_file(path)
                    result, replacements = re.subn(
                        regexp, subst, readable.read())
                    if replacements:
                        self.archive.add_string(result, path)

        except Exception as e:
            msg = "regex substitution failed for '%s' with: '%s'"
            self._log_error(msg % (called['exe'], e))
            replacements = None
        return replacements

    def do_file_private_sub(self, pathregex, desc=""):
        """Scrub certificate/key/etc information from files collected by sos.

        Files matching the provided pathregex are searched for content that
        resembles certificate, ssh keys, or similar information. Any matches
        are replaced with "-----SCRUBBED $desc" where `desc` is a description
        of the specific type of content being replaced, e.g.
        "-----SCRUBBED RSA PRIVATE KEY" so that support representatives can
        at least be informed of what type of content it was originally.

        Positional arguments:
            :param pathregex: A string or regex of a filename to match against
            :param desc: A description of the replaced content
        """
        self._log_debug("Scrubbing certs and keys for paths matching %s"
                        % pathregex)
        match = re.compile(pathregex).match
        replace = "%s %s" % (_cert_replace, desc) if desc else _cert_replace
        file_list = [f for f in self.copied_files if match(f['srcpath'])]
        for i in file_list:
            path = i['dstpath']
            if not path:
                continue
            self.do_file_sub(path, _certmatch, replace)

    def do_file_sub(self, srcpath, regexp, subst):
        """Apply a regexp substitution to a file archived by sosreport.
        srcpath is the path in the archive where the file can be found.  regexp
        can be a regexp string or a compiled re object.  subst is a string to
        replace each occurance of regexp in the content of srcpath.

        This function returns the number of replacements made.
        """
        try:
            path = self._get_dest_for_srcpath(srcpath)
            pattern = regexp.pattern if hasattr(regexp, "pattern") else regexp
            self._log_debug("substituting scrpath '%s'" % srcpath)
            self._log_debug("substituting '%s' for '%s' in '%s'"
                            % (subst, pattern, path))
            if not path:
                return 0
            readable = self.archive.open_file(path)
            content = readable.read()
            if not isinstance(content, six.string_types):
                content = content.decode('utf8', 'ignore')
            result, replacements = re.subn(regexp, subst, content)
            if replacements:
                self.archive.add_string(result, srcpath)
            else:
                replacements = 0
        except (OSError, IOError) as e:
            # if trying to regexp a nonexisting file, dont log it as an
            # error to stdout
            if e.errno == errno.ENOENT:
                msg = "file '%s' not collected, substitution skipped"
                self._log_debug(msg % path)
            else:
                msg = "regex substitution failed for '%s' with: '%s'"
                self._log_error(msg % (path, e))
            replacements = 0
        return replacements

    def do_path_regex_sub(self, pathexp, regexp, subst):
        """Apply a regexp substituation to a set of files archived by
        sos. The set of files to be substituted is generated by matching
        collected file pathnames against pathexp which may be a regular
        expression string or compiled re object. The portion of the file
        to be replaced is specified via regexp and the replacement string
        is passed in subst."""
        if not hasattr(pathexp, "match"):
            pathexp = re.compile(pathexp)
        match = pathexp.match
        file_list = [f for f in self.copied_files if match(f['srcpath'])]
        for file in file_list:
            self.do_file_sub(file['srcpath'], regexp, subst)

    def do_regex_find_all(self, regex, fname):
        return regex_findall(regex, fname)

    def _copy_symlink(self, srcpath):
        # the target stored in the original symlink
        linkdest = os.readlink(srcpath)
        dest = os.path.join(os.path.dirname(srcpath), linkdest)
        # Absolute path to the link target. If SYSROOT != '/' this path
        # is relative to the host root file system.
        absdest = os.path.normpath(dest)
        # adjust the target used inside the report to always be relative
        if os.path.isabs(linkdest):
            # Canonicalize the link target path to avoid additional levels
            # of symbolic links (that would affect the path nesting level).
            realdir = os.path.realpath(os.path.dirname(srcpath))
            reldest = os.path.relpath(linkdest, start=realdir)
            # trim leading /sysroot
            if self.use_sysroot():
                reldest = reldest[len(os.sep + os.pardir):]
            self._log_debug("made link target '%s' relative as '%s'"
                            % (linkdest, reldest))
        else:
            reldest = linkdest

        self._log_debug("copying link '%s' pointing to '%s' with isdir=%s"
                        % (srcpath, linkdest, os.path.isdir(absdest)))

        dstpath = self.strip_sysroot(srcpath)
        # use the relative target path in the tarball
        self.archive.add_link(reldest, dstpath)

        if os.path.isdir(absdest):
            self._log_debug("link '%s' is a directory, skipping..." % linkdest)
            return

        self.copied_files.append({'srcpath': srcpath,
                                  'dstpath': dstpath,
                                  'symlink': "yes",
                                  'pointsto': linkdest})

        # Check for indirect symlink loops by stat()ing the next step
        # in the link chain.
        try:
            os.stat(absdest)
        except OSError as e:
            if e.errno == 40:
                self._log_debug("link '%s' is part of a file system "
                                "loop, skipping target..." % dstpath)
                return

        # copy the symlink target translating relative targets
        # to absolute paths to pass to _do_copy_path.
        self._log_debug("normalized link target '%s' as '%s'"
                        % (linkdest, absdest))

        # skip recursive copying of symlink pointing to itself.
        if (absdest != srcpath):
            self._do_copy_path(absdest)
        else:
            self._log_debug("link '%s' points to itself, skipping target..."
                            % linkdest)

    def _copy_dir(self, srcpath):
        try:
            for name in os.listdir(srcpath):
                self._log_debug("recursively adding '%s' from '%s'"
                                % (name, srcpath))
                path = os.path.join(srcpath, name)
                self._do_copy_path(path)
        except OSError as e:
            if e.errno == errno.EPERM or errno.EACCES:
                msg = "Permission denied"
                self._log_warn("_copy_dir: '%s' %s" % (srcpath, msg))
                return
            if e.errno == errno.ELOOP:
                msg = "Too many levels of symbolic links copying"
                self._log_error("_copy_dir: %s '%s'" % (msg, srcpath))
                return
            raise

    def _get_dest_for_srcpath(self, srcpath):
        if self.use_sysroot():
            srcpath = self.join_sysroot(srcpath)
        for copied in self.copied_files:
            if srcpath == copied["srcpath"]:
                return copied["dstpath"]
        return None

    def _is_forbidden_path(self, path):
        return _path_in_path_list(path, self.forbidden_paths)

    def _copy_node(self, path, st):
        dev_maj = os.major(st.st_rdev)
        dev_min = os.minor(st.st_rdev)
        mode = st.st_mode
        self.archive.add_node(path, mode, os.makedev(dev_maj, dev_min))

    # Methods for copying files and shelling out
    def _do_copy_path(self, srcpath, dest=None):
        """Copy file or directory to the destination tree. If a directory, then
        everything below it is recursively copied. A list of copied files are
        saved for use later in preparing a report.
        """
        if self._timeout_hit:
            return

        if self._is_forbidden_path(srcpath):
            self._log_debug("skipping forbidden path '%s'" % srcpath)
            return ''

        if not dest:
            dest = srcpath

        if self.use_sysroot():
            dest = self.strip_sysroot(dest)

        try:
            st = os.lstat(srcpath)
        except (OSError, IOError):
            self._log_info("failed to stat '%s'" % srcpath)
            return

        if stat.S_ISLNK(st.st_mode):
            self._copy_symlink(srcpath)
            return
        else:
            if stat.S_ISDIR(st.st_mode) and os.access(srcpath, os.R_OK):
                # copy empty directory
                if not os.listdir(srcpath):
                    self.archive.add_dir(dest)
                    return
                self._copy_dir(srcpath)
                return

        # handle special nodes (block, char, fifo, socket)
        if not (stat.S_ISREG(st.st_mode) or stat.S_ISDIR(st.st_mode)):
            ntype = _node_type(st)
            self._log_debug("creating %s node at archive:'%s'"
                            % (ntype, dest))
            self._copy_node(dest, st)
            return

        # if we get here, it's definitely a regular file (not a symlink or dir)
        self._log_debug("copying path '%s' to archive:'%s'" % (srcpath, dest))

        # if not readable(srcpath)
        if not st.st_mode & 0o444:
            # FIXME: reflect permissions in archive
            self.archive.add_string("", dest)
        else:
            self.archive.add_file(srcpath, dest)

        self.copied_files.append({
            'srcpath': srcpath,
            'dstpath': dest,
            'symlink': "no"
        })

    def add_forbidden_path(self, forbidden):
        """Specify a path, or list of paths, to not copy, even if it's
            part of a copy_specs[] entry.
        """
        if isinstance(forbidden, six.string_types):
            forbidden = [forbidden]

        if self.use_sysroot():
            forbidden = [self.join_sysroot(f) for f in forbidden]

        for forbid in forbidden:
            self._log_info("adding forbidden path '%s'" % forbid)
            for path in glob.glob(forbid):
                self.forbidden_paths.append(path)

    def get_all_options(self):
        """return a list of all options selected"""
        return (self.opt_names, self.opt_parms)

    def set_option(self, optionname, value):
        """Set the named option to value. Ensure the original type
           of the option value is preserved.
        """
        for name, parms in zip(self.opt_names, self.opt_parms):
            if name == optionname:
                # FIXME: ensure that the resulting type of the set option
                # matches that of the default value. This prevents a string
                # option from being coerced to int simply because it holds
                # a numeric value (e.g. a password).
                # See PR #1526 and Issue #1597
                defaulttype = type(parms['enabled'])
                if defaulttype != type(value) and defaulttype != type(None):
                    value = (defaulttype)(value)
                parms['enabled'] = value
                return True
        return False

    def get_option(self, optionname, default=0):
        """Returns the first value that matches 'optionname' in parameters
        passed in via the command line or set via set_option or via the
        global_plugin_options dictionary, in that order.

        optionaname may be iterable, in which case the first option that
        matches any of the option names is returned.
        """

        global_options = (
            'all_logs', 'allow_system_changes', 'log_size', 'plugin_timeout',
            'since', 'verify'
        )

        if optionname in global_options:
            return getattr(self.commons['cmdlineopts'], optionname)

        for name, parms in zip(self.opt_names, self.opt_parms):
            if name == optionname:
                val = parms['enabled']
                if val is not None:
                    return val

        return default

    def get_option_as_list(self, optionname, delimiter=",", default=None):
        """Will try to return the option as a list separated by the
        delimiter.
        """
        option = self.get_option(optionname)
        try:
            opt_list = [opt.strip() for opt in option.split(delimiter)]
            return list(filter(None, opt_list))
        except Exception:
            return default

    def _add_copy_paths(self, copy_paths):
        self.copy_paths.update(copy_paths)

    def add_copy_spec(self, copyspecs, sizelimit=None, maxage=None,
                      tailit=True, pred=None):
        """Add a file or glob but limit it to sizelimit megabytes. Collect
        files with mtime not older than maxage hours.
        If fname is a single file the file will be tailed to meet sizelimit.
        If the first file in a glob is too large it will be tailed to meet
        the sizelimit.
        """
        since = None
        if self.get_option('since'):
            since = self.get_option('since')

        logarchive_pattern = re.compile(r'.*((\.(zip|gz|bz2|xz))|[-.][\d]+)$')
        configfile_pattern = re.compile(r"^%s/*" % self.join_sysroot("etc"))

        if not self.test_predicate(pred=pred):
            self._log_info("skipped copy spec '%s' due to predicate (%s)" %
                           (copyspecs, self.get_predicate(pred=pred)))
            return

        if sizelimit is None:
            sizelimit = self.get_option("log_size")

        if self.get_option('all_logs'):
            sizelimit = None

        if sizelimit:
            sizelimit *= 1024 * 1024  # in MB

        if not copyspecs:
            return False

        if isinstance(copyspecs, six.string_types):
            copyspecs = [copyspecs]

        for copyspec in copyspecs:
            if not (copyspec and len(copyspec)):
                return False

            if self.use_sysroot():
                copyspec = self.join_sysroot(copyspec)

            files = self._expand_copy_spec(copyspec)

            if len(files) == 0:
                continue

            # Files hould be sorted in most-recently-modified order, so that
            # we collect the newest data first before reaching the limit.
            def getmtime(path):
                try:
                    return os.path.getmtime(path)
                except OSError:
                    return 0

            def time_filter(path):
                """ When --since is passed, or maxage is coming from the
                plugin, we need to filter out older files """

                # skip config files or not-logarchive files from the filter
                if ((logarchive_pattern.search(path) is None) or
                   (configfile_pattern.search(path) is not None)):
                    return True
                filetime = datetime.fromtimestamp(getmtime(path))
                if ((since and filetime < since) or
                   (maxage and (time()-filetime < maxage*3600))):
                    return False
                return True

            if since or maxage:
                files = list(filter(lambda f: time_filter(f), files))

            files.sort(key=getmtime, reverse=True)
            current_size = 0
            limit_reached = False

            for _file in files:
                if _file in self.copy_paths:
                    self._log_debug("skipping redundant file '%s'" % _file)
                    continue
                if self._is_forbidden_path(_file):
                    self._log_debug("skipping forbidden path '%s'" % _file)
                    continue
                if limit_reached:
                    self._log_info("skipping '%s' over size limit" % _file)
                    continue

                try:
                    filestat = os.stat(_file)
                except OSError:
                    self._log_info("failed to stat '%s'" % _file)
                    continue
                current_size += filestat[stat.ST_SIZE]

                if sizelimit and current_size > sizelimit:
                    limit_reached = True

                    if tailit and not _file_is_compressed(_file):
                        self._log_info("collecting tail of '%s' due to size "
                                       "limit" % _file)
                        file_name = _file
                        if file_name[0] == os.sep:
                            file_name = file_name.lstrip(os.sep)
                        strfile = (
                            file_name.replace(os.path.sep, ".") + ".tailed"
                        )
                        self.add_string_as_file(tail(_file, sizelimit),
                                                strfile)
                        rel_path = os.path.relpath('/', os.path.dirname(_file))
                        link_path = os.path.join(rel_path, 'sos_strings',
                                                 self.name(), strfile)
                        self.archive.add_link(link_path, _file)
                    else:
                        self._log_info("skipping '%s' over size limit" % _file)
                else:
                    # size limit not hit, copy the file
                    self._add_copy_paths([_file])

    def _add_cmd_output(self, **kwargs):
        """Internal helper to add a single command to the collection list."""
        pred = kwargs.pop('pred') if 'pred' in kwargs else None
        soscmd = SoSCommand(**kwargs)
        self._log_debug("packed command: " + soscmd.__str__())
        if self.test_predicate(cmd=True, pred=pred):
            self.collect_cmds.append(soscmd)
            self._log_info("added cmd output '%s'" % soscmd.cmd)
        else:
            self.log_skipped_cmd(pred, soscmd.cmd, kmods=bool(pred.kmods),
                                 services=bool(pred.services),
                                 changes=soscmd.changes)

    def add_cmd_output(self, cmds, suggest_filename=None,
                       root_symlink=None, timeout=cmd_timeout, stderr=True,
                       chroot=True, runat=None, env=None, binary=False,
                       sizelimit=None, pred=None, subdir=None,
                       changes=False, foreground=False):
        """Run a program or a list of programs and collect the output"""
        if isinstance(cmds, six.string_types):
            cmds = [cmds]
        if len(cmds) > 1 and (suggest_filename or root_symlink):
            self._log_warn("ambiguous filename or symlink for command list")
        if sizelimit is None:
            sizelimit = self.get_option("log_size")
        if pred is None:
            pred = self.get_predicate(cmd=True)
        for cmd in cmds:
            self._add_cmd_output(cmd=cmd, suggest_filename=suggest_filename,
                                 root_symlink=root_symlink, timeout=timeout,
                                 stderr=stderr, chroot=chroot, runat=runat,
                                 env=env, binary=binary, sizelimit=sizelimit,
                                 pred=pred, subdir=subdir,
                                 changes=changes, foreground=foreground)

    def get_cmd_output_path(self, name=None, make=True):
        """Return a path into which this module should store collected
        command output
        """
        cmd_output_path = os.path.join(self.archive.get_tmp_dir(),
                                       'sos_commands', self.name())
        if name:
            cmd_output_path = os.path.join(cmd_output_path, name)
        if make:
            os.makedirs(cmd_output_path)

        return cmd_output_path

    def file_grep(self, regexp, *fnames):
        """Returns lines matched in fnames, where fnames can either be
        pathnames to files to grep through or open file objects to grep through
        line by line.
        """
        return grep(regexp, *fnames)

    def _mangle_command(self, exe):
        name_max = self.archive.name_max()
        return _mangle_command(exe, name_max)

    def _make_command_filename(self, exe, subdir=None):
        """The internal function to build up a filename based on a command."""

        plugin_dir = self.name()
        if subdir:
            # only allow a single level of subdir to be created
            plugin_dir += "/%s" % subdir.split('/')[0]
        outdir = os.path.join(self.commons['cmddir'], plugin_dir)
        outfn = self._mangle_command(exe)

        # check for collisions
        if os.path.exists(os.path.join(self.archive.get_tmp_dir(),
                                       outdir, outfn)):
            inc = 1
            name_max = self.archive.name_max()
            while True:
                suffix = ".%d" % inc
                newfn = outfn
                if name_max < len(newfn)+len(suffix):
                    newfn = newfn[:(name_max-len(newfn)-len(suffix))]
                newfn = newfn + suffix
                if not os.path.exists(os.path.join(self.archive.get_tmp_dir(),
                                                   outdir, newfn)):
                    outfn = newfn
                    break
                inc += 1

        return os.path.join(outdir, outfn)

    def add_env_var(self, name):
        """Add an environment variable to the list of to-be-collected env vars.

        Accepts either a single variable name or a list of names. Any value
        given will be added as provided to the method, as well as an upper-
        and lower- cased version.
        """
        if not isinstance(name, list):
            name = [name]
        for env in name:
            # get both upper and lower cased vars since a common support issue
            # is setting the env vars to the wrong case, and if the plugin
            # adds a mixed case variable name, still get that as well
            self._env_vars.update([env, env.upper(), env.lower()])

    def add_string_as_file(self, content, filename, pred=None):
        """Add a string to the archive as a file named `filename`"""

        # Generate summary string for logging
        summary = content.splitlines()[0] if content else ''
        if not isinstance(summary, six.string_types):
            summary = content.decode('utf8', 'ignore')

        if not self.test_predicate(cmd=False, pred=pred):
            self._log_info("skipped string ...'%s' due to predicate (%s)" %
                           (summary, self.get_predicate(pred=pred)))
            return

        self.copy_strings.append((content, filename))
        self._log_debug("added string ...'%s' as '%s'" % (summary, filename))

    def _collect_cmd_output(self, cmd, suggest_filename=None,
                            root_symlink=False, timeout=cmd_timeout,
                            stderr=True, chroot=True, runat=None, env=None,
                            binary=False, sizelimit=None, subdir=None,
                            changes=False, foreground=False):
        """Execute a command and save the output to a file for inclusion in the
        report.

        Positional Arguments:
            :param cmd:                 The command to run

        Keyword Arguments:
            :param suggest_filename:    Filename to use when writing to the
                                        archive
            :param root_symlink:        Create a symlink in the archive root
            :param timeout:             Time in seconds to allow a cmd to run
            :param stderr:              Write stderr to stdout?
            :param chroot:              Perform chroot before running cmd?
            :param runat:               Run the command from this location,
                                        overriding chroot
            :param env:                 Dict of env vars to set for the cmd
            :param binary:              Is the output in binary?
            :param sizelimit:           Maximum size in MB of output to save
            :param subdir:              Subdir in plugin directory to save to
            :param changes:             Does this cmd potentially make a change
                                        on the system?

        :returns:       dict containing status, output, and filename in the
                        archive for the executed cmd

        """
        if self._timeout_hit:
            return

        if chroot or self.commons['cmdlineopts'].chroot == 'always':
            root = self.sysroot
        else:
            root = None

        start = time()
<<<<<<< HEAD
        result = self.get_command_output(exe, timeout=timeout, stderr=stderr,
                                         suggest_filename=suggest_filename,
                                         chroot=chroot, runat=runat,
                                         env=env, binary=binary)
        self._log_debug("collected output of '%s' in %s"
                        % (exe.split()[0], time() - start))
=======

        result = sos_get_command_output(
            cmd, timeout=timeout, stderr=stderr, chroot=root,
            chdir=runat, env=env, binary=binary, sizelimit=sizelimit,
            poller=self.check_timeout, foreground=foreground
        )

        if result['status'] == 124:
            self._log_warn(
                "command '%s' timed out after %ds" % (cmd, timeout)
            )

        # command not found or not runnable
        if result['status'] == 126 or result['status'] == 127:
            # automatically retry chroot'ed commands in the host namespace
            if root and root != '/':
                if self.commons['cmdlineopts'].chroot != 'always':
                    self._log_info("command '%s' not found in %s - "
                                   "re-trying in host root"
                                   % (cmd.split()[0], root))
                    result = sos_get_command_output(
                        cmd, timeout=timeout, chroot=False, chdir=runat,
                        env=env, binary=binary, sizelimit=sizelimit,
                        poller=self.check_timeout
                    )
            self._log_debug("could not run '%s': command not found" % cmd)

        self._log_debug("collected output of '%s' in %s (changes=%s)"
                        % (cmd.split()[0], time() - start, changes))
>>>>>>> d12fc6db

        if suggest_filename:
            outfn = self._make_command_filename(suggest_filename, subdir)
        else:
            outfn = self._make_command_filename(cmd, subdir)

        outfn_strip = outfn[len(self.commons['cmddir'])+1:]

        if binary:
            self.archive.add_binary(result['output'], outfn)
        else:
            self.archive.add_string(result['output'], outfn)
        if root_symlink:
            self.archive.add_link(outfn, root_symlink)

        # save info for later
        self.executed_commands.append({'cmd': cmd, 'file': outfn_strip,
                                       'binary': 'yes' if binary else 'no'})

        result['filename'] = (
            os.path.join(self.archive.get_archive_path(), outfn) if outfn else
            ''
        )
        return result

    def collect_cmd_output(self, cmd, suggest_filename=None,
                           root_symlink=False, timeout=cmd_timeout,
                           stderr=True, chroot=True, runat=None, env=None,
                           binary=False, sizelimit=None, pred=None,
                           subdir=None):
        """Execute a command and save the output to a file for inclusion in the
        report.
        """
        if not self.test_predicate(cmd=True, pred=pred):
            self._log_info("skipped cmd output '%s' due to predicate (%s)" %
                           (cmd, self.get_predicate(cmd=True, pred=pred)))
            return {
                'status': None,  # don't match on if result['status'] checks
                'output': '',
                'filename': ''
            }

        return self._collect_cmd_output(
            cmd, suggest_filename=suggest_filename, root_symlink=root_symlink,
            timeout=timeout, stderr=stderr, chroot=chroot, runat=runat,
            env=env, binary=binary, sizelimit=sizelimit, subdir=subdir
        )

    def exec_cmd(self, cmd, timeout=cmd_timeout, stderr=True, chroot=True,
                 runat=None, env=None, binary=False, pred=None,
                 foreground=False):
        """Execute a command right now and return the output and status, but
        do not save the output within the archive.

        Use this method in a plugin's setup() if command output is needed to
        build subsequent commands added to a report via add_cmd_output().
        """
        if not self.test_predicate(cmd=True, pred=pred):
            return {
                'status': None,
                'output': ''
            }

        if chroot or self.commons['cmdlineopts'].chroot == 'always':
            root = self.sysroot
        else:
            root = None

        return sos_get_command_output(cmd, timeout=timeout, chroot=root,
                                      chdir=runat, binary=binary, env=env,
                                      foreground=foreground)

    def is_module_loaded(self, module_name):
        """Return whether specified module as module_name is loaded or not"""
        return module_name in self.policy.kernel_mods

    # For adding output
    def add_alert(self, alertstring):
        """Add an alert to the collection of alerts for this plugin. These
        will be displayed in the report
        """
        self.alerts.append(alertstring)

    def add_custom_text(self, text):
        """Append text to the custom text that is included in the report. This
        is freeform and can include html.
        """
        self.custom_text += text

    def add_service_status(self, services, **kwargs):
        """Collect service status information based on the InitSystem used.

        :param services: A string, or list of strings, specifying the services
                          to collect
        :param kwargs    Optional arguments to pass to _add_cmd_output
                         (timeout, predicate, suggest_filename,..)
        """
        if isinstance(services, six.string_types):
            services = [services]

        query = self.policy.init_system.query_cmd
        if not query:
            # No policy defined InitSystem, cannot use add_service_status
            self._log_debug('Cannot add service output, policy does not define'
                            ' an InitSystem to use')
            return

        for service in services:
            self._add_cmd_output(cmd="%s %s" % (query, service), **kwargs)

    def add_journal(self, units=None, boot=None, since=None, until=None,
                    lines=None, allfields=False, output=None,
                    timeout=cmd_timeout, identifier=None, catalog=None,
                    sizelimit=None, pred=None):
        """Collect journald logs from one of more units.

        :param units: A string, or list of strings specifying the
                       systemd units for which journal entries will be
                       collected.

        :param boot: A string selecting a boot index using the
                      journalctl syntax. The special values 'this' and
                      'last' are also accepted.

        :param since: A string representation of the start time for
                       journal messages.

        :param until: A string representation of the end time for
                       journal messages.

        :param lines: The maximum number of lines to be collected.

        :param allfields: A bool. Include all journal fields
                           regardless of size or non-printable
                           characters.

        :param output: A journalctl output control string, for
                        example "verbose".

        :param timeout: An optional timeout in seconds.
        :param identifier: An optional message identifier.
        :param catalog: Bool. If True, augment lines with descriptions
                        from the system catalog.
        :param sizelimit: Limit to the size of output returned in MB.
                          Defaults to the value of --log-size.
        """
        journal_cmd = "journalctl --no-pager "
        unit_opt = " --unit %s"
        boot_opt = " --boot %s"
        since_opt = " --since '%s'"
        until_opt = " --until %s"
        lines_opt = " --lines %s"
        output_opt = " --output %s"
        identifier_opt = " --identifier %s"
        catalog_opt = " --catalog"

        journal_size = 100
        all_logs = self.get_option("all_logs")
        log_size = sizelimit or self.get_option("log_size")
        log_size = max(log_size, journal_size) if not all_logs else 0

        if isinstance(units, six.string_types):
            units = [units]

        if units:
            for unit in units:
                journal_cmd += unit_opt % unit

        if identifier:
            journal_cmd += identifier_opt % identifier

        if catalog:
            journal_cmd += catalog_opt

        if allfields:
            journal_cmd += " --all"

        if boot:
            if boot == "this":
                boot = ""
            if boot == "last":
                boot = "-1"
            journal_cmd += boot_opt % boot

        if since:
            journal_cmd += since_opt % since

        if until:
            journal_cmd += until_opt % until

        if lines:
            journal_cmd += lines_opt % lines

        if output:
            journal_cmd += output_opt % output

        self._log_debug("collecting journal: %s" % journal_cmd)
        self._add_cmd_output(cmd=journal_cmd, timeout=timeout,
                             sizelimit=log_size, pred=pred)

    def add_udev_info(self, device, attrs=False):
        """Collect udevadm info output for a given device

        :param device: A string or list of strings of device names or sysfs
                       paths. E.G. either '/sys/class/scsi_host/host0' or
                       '/dev/sda' is valid.
        :param attrs: If True, run udevadm with the --attribute-walk option.
        """
        udev_cmd = 'udevadm info'
        if attrs:
            udev_cmd += ' -a'

        if isinstance(device, six.string_types):
            device = [device]

        for dev in device:
            self._log_debug("collecting udev info for: %s" % dev)
            self._add_cmd_output(cmd='%s %s' % (udev_cmd, dev))

    def _expand_copy_spec(self, copyspec):
        return glob.glob(copyspec)

    def _collect_copy_specs(self):
        for path in self.copy_paths:
            self._log_info("collecting path '%s'" % path)
            self._do_copy_path(path)

    def _collect_cmds(self):
        for soscmd in self.collect_cmds:
            self._log_debug("unpacked command: " + soscmd.__str__())
            self._log_info("collecting output of '%s'" % soscmd.cmd)
            self._collect_cmd_output(**soscmd.__dict__)

    def _collect_strings(self):
        for string, file_name in self.copy_strings:
            if self._timeout_hit:
                return
            content = ''
            if string:
                content = string.splitlines()[0]
                if not isinstance(content, six.string_types):
                    content = content.decode('utf8', 'ignore')
            self._log_info("collecting string ...'%s' as '%s'"
                           % (content, file_name))
            try:
                self.archive.add_string(string,
                                        os.path.join('sos_strings',
                                                     self.name(),
                                                     file_name))
            except Exception as e:
                self._log_debug("could not add string '%s': %s"
                                % (file_name, e))

    def collect(self):
        """Collect the data for a plugin."""
        start = time()
        self._collect_copy_specs()
        self._collect_cmds()
        self._collect_strings()
        fields = (self.name(), time() - start)
        self._log_debug("collected plugin '%s' in %s" % fields)

    def get_description(self):
        """ This function will return the description for the plugin"""
        try:
            if hasattr(self, '__doc__') and self.__doc__:
                return self.__doc__.strip()
            return super(self.__class__, self).__doc__.strip()
        except Exception:
            return "<no description available>"

    def check_enabled(self):
        """This method will be used to verify that a plugin should execute
        given the condition of the underlying environment.

        The default implementation will return True if none of class.files,
        class.packages, nor class.commands is specified. If any of these is
        specified the plugin will check for the existence of any of the
        corresponding paths, packages or commands and return True if any
        are present.

        For SCLPlugin subclasses, it will check whether the plugin can be run
        for any of installed SCLs. If so, it will store names of these SCLs
        on the plugin class in addition to returning True.

        For plugins with more complex enablement checks this method may be
        overridden.
        """
        # some files or packages have been specified for this package
        if any([self.files, self.packages, self.commands, self.kernel_mods,
                self.services]):
            if isinstance(self.files, six.string_types):
                self.files = [self.files]

            if isinstance(self.packages, six.string_types):
                self.packages = [self.packages]

            if isinstance(self.commands, six.string_types):
                self.commands = [self.commands]

            if isinstance(self.kernel_mods, six.string_types):
                self.kernel_mods = [self.kernel_mods]

            if isinstance(self.services, six.string_types):
                self.services = [self.services]

            if isinstance(self, SCLPlugin):
                # save SCLs that match files or packages
                type(self)._scls_matched = []
                for scl in self._get_scls():
                    files = [f % {"scl_name": scl} for f in self.files]
                    packages = [p % {"scl_name": scl} for p in self.packages]
                    commands = [c % {"scl_name": scl} for c in self.commands]
                    services = [s % {"scl_name": scl} for s in self.services]
                    if self._check_plugin_triggers(files,
                                                   packages,
                                                   commands,
                                                   services):
                        type(self)._scls_matched.append(scl)
                return len(type(self)._scls_matched) > 0

            return self._check_plugin_triggers(self.files,
                                               self.packages,
                                               self.commands,
                                               self.services)

        if isinstance(self, SCLPlugin):
            # if files and packages weren't specified, we take all SCLs
            type(self)._scls_matched = self._get_scls()

        return True

    def _check_plugin_triggers(self, files, packages, commands, services):

        return (any(os.path.exists(fname) for fname in files) or
                any(self.is_installed(pkg) for pkg in packages) or
                any(is_executable(cmd) for cmd in commands) or
                any(self.is_module_loaded(mod) for mod in self.kernel_mods) or
                any(self.is_service(svc) for svc in services))

    def default_enabled(self):
        """This decides whether a plugin should be automatically loaded or
        only if manually specified in the command line."""
        return True

    def setup(self):
        """Collect the list of files declared by the plugin. This method
        may be overridden to add further copy_specs, forbidden_paths, and
        external programs if required.
        """
        self.add_copy_spec(list(self.files))

    def setup_verify(self):
        if not hasattr(self, "verify_packages") or not self.verify_packages:
            if hasattr(self, "packages") and self.packages:
                # Limit automatic verification to only the named packages
                self.verify_packages = [p + "$" for p in self.packages]
            else:
                return

        pm = self.policy.package_manager
        verify_cmd = pm.build_verify_command(self.verify_packages)
        if verify_cmd:
            self.add_cmd_output(verify_cmd)

    def postproc(self):
        """Perform any postprocessing. To be replaced by a plugin if required.
        """
        pass

    def check_process_by_name(self, process):
        """Checks if a named process is found in /proc/[0-9]*/cmdline.
        Returns either True or False."""
        status = False
        cmd_line_glob = "/proc/[0-9]*/cmdline"
        try:
            cmd_line_paths = glob.glob(cmd_line_glob)
            for path in cmd_line_paths:
                f = open(path, 'r')
                cmd_line = f.read().strip()
                if process in cmd_line:
                    status = True
        except IOError as e:
            return False
        return status

    def get_process_pids(self, process):
        """Returns PIDs of all processes with process name.
        If the process doesn't exist, returns an empty list"""
        pids = []
        cmd_line_glob = "/proc/[0-9]*/cmdline"
        cmd_line_paths = glob.glob(cmd_line_glob)
        for path in cmd_line_paths:
            try:
                with open(path, 'r') as f:
                    cmd_line = f.read().strip()
                    if process in cmd_line:
                        pids.append(path.split("/")[2])
            except IOError as e:
                continue
        return pids


class RedHatPlugin(object):
    """Tagging class for Red Hat's Linux distributions"""
    pass


class SCLPlugin(RedHatPlugin):
    """Superclass for plugins operating on Software Collections (SCLs).

    Subclasses of this plugin class can specify class.files and class.packages
    using "%(scl_name)s" interpolation. The plugin invoking mechanism will try
    to match these against all found SCLs on the system. SCLs that do match
    class.files or class.packages are then accessible via self.scls_matched
    when the plugin is invoked.

    Additionally, this plugin class provides "add_cmd_output_scl" (run
    a command in context of given SCL), and "add_copy_spec_scl" and
    "add_copy_spec_limit_scl" (copy package from file system of given SCL).

    For example, you can implement a plugin that will list all global npm
    packages in every SCL that contains "npm" package:

    class SCLNpmPlugin(Plugin, SCLPlugin):
        packages = ("%(scl_name)s-npm",)

        def setup(self):
            for scl in self.scls_matched:
                self.add_cmd_output_scl(scl, "npm ls -g --json")
    """

    @property
    def scls_matched(self):
        if not hasattr(type(self), '_scls_matched'):
            type(self)._scls_matched = []
        return type(self)._scls_matched

    def _get_scls(self):
        output = sos_get_command_output("scl -l")["output"]
        return [scl.strip() for scl in output.splitlines()]

    def convert_cmd_scl(self, scl, cmd):
        """wrapping command in "scl enable" call and adds proper PATH
        """
        # load default SCL prefix to PATH
        prefix = self.policy.get_default_scl_prefix()
        # read prefix from /etc/scl/prefixes/${scl} and strip trailing '\n'
        try:
            prefix = open('/etc/scl/prefixes/%s' % scl, 'r').read()\
                     .rstrip('\n')
        except Exception as e:
            self._log_error("Failed to find prefix for SCL %s, using %s"
                            % (scl, prefix))

        # expand PATH by equivalent prefixes under the SCL tree
        path = os.environ["PATH"]
        for p in path.split(':'):
            path = '%s/%s%s:%s' % (prefix, scl, p, path)

        scl_cmd = "scl enable %s \"PATH=%s %s\"" % (scl, path, cmd)
        return scl_cmd

    def add_cmd_output_scl(self, scl, cmds, **kwargs):
        """Same as add_cmd_output, except that it wraps command in
        "scl enable" call and sets proper PATH.
        """
        if isinstance(cmds, six.string_types):
            cmds = [cmds]
        scl_cmds = []
        for cmd in cmds:
            scl_cmds.append(self.convert_cmd_scl(scl, cmd))
        self.add_cmd_output(scl_cmds, **kwargs)

    # config files for Software Collections are under /etc/${prefix}/${scl} and
    # var files are under /var/${prefix}/${scl} where the ${prefix} is distro
    # specific path. So we need to insert the paths after the appropriate root
    # dir.
    def convert_copyspec_scl(self, scl, copyspec):
        scl_prefix = self.policy.get_default_scl_prefix()
        for rootdir in ['etc', 'var']:
            p = re.compile('^/%s/' % rootdir)
            copyspec = p.sub('/%s/%s/%s/' % (rootdir, scl_prefix, scl),
                             copyspec)
        return copyspec

    def add_copy_spec_scl(self, scl, copyspecs):
        """Same as add_copy_spec, except that it prepends path to SCL root
        to "copyspecs".
        """
        if isinstance(copyspecs, six.string_types):
            copyspecs = [copyspecs]
        scl_copyspecs = []
        for copyspec in copyspecs:
            scl_copyspecs.append(self.convert_copyspec_scl(scl, copyspec))
        self.add_copy_spec(scl_copyspecs)

    def add_copy_spec_limit_scl(self, scl, copyspec, **kwargs):
        """Same as add_copy_spec_limit, except that it prepends path to SCL
        root to "copyspec".
        """
        self.add_copy_spec_limit(
            self.convert_copyspec_scl(scl, copyspec),
            **kwargs
        )


class PowerKVMPlugin(RedHatPlugin):
    """Tagging class for IBM PowerKVM Linux"""
    pass


class ZKVMPlugin(RedHatPlugin):
    """Tagging class for IBM ZKVM Linux"""
    pass


class UbuntuPlugin(object):
    """Tagging class for Ubuntu Linux"""
    pass


class DebianPlugin(object):
    """Tagging class for Debian Linux"""
    pass


class SuSEPlugin(object):
    """Tagging class for SuSE Linux distributions"""
    pass


class IndependentPlugin(object):
    """Tagging class for plugins that can run on any platform"""
    pass


class ExperimentalPlugin(object):
    """Tagging class that indicates that this plugin is experimental"""
    pass


def import_plugin(name, superclasses=None):
    """Import name as a module and return a list of all classes defined in that
    module. superclasses should be a tuple of valid superclasses to import,
    this defaults to (Plugin,).
    """
    plugin_fqname = "sos.plugins.%s" % name
    if not superclasses:
        superclasses = (Plugin,)
    return import_module(plugin_fqname, superclasses)

# vim: set et ts=4 sw=4 :<|MERGE_RESOLUTION|>--- conflicted
+++ resolved
@@ -1230,17 +1230,10 @@
             root = None
 
         start = time()
-<<<<<<< HEAD
-        result = self.get_command_output(exe, timeout=timeout, stderr=stderr,
-                                         suggest_filename=suggest_filename,
-                                         chroot=chroot, runat=runat,
-                                         env=env, binary=binary)
-        self._log_debug("collected output of '%s' in %s"
-                        % (exe.split()[0], time() - start))
-=======
 
         result = sos_get_command_output(
-            cmd, timeout=timeout, stderr=stderr, chroot=root,
+            cmd, suggest_filename=suggest_filename,
+            timeout=timeout, stderr=stderr, chroot=root,
             chdir=runat, env=env, binary=binary, sizelimit=sizelimit,
             poller=self.check_timeout, foreground=foreground
         )
@@ -1267,7 +1260,6 @@
 
         self._log_debug("collected output of '%s' in %s (changes=%s)"
                         % (cmd.split()[0], time() - start, changes))
->>>>>>> d12fc6db
 
         if suggest_filename:
             outfn = self._make_command_filename(suggest_filename, subdir)
