## Copyright (C) 2009 Red Hat, Inc., Joey Boggs <jboggs@redhat.com>
## Copyright (C) 2012 Rackspace US, Inc., Justin Shepherd <jshepher@rackspace.com>

### This program is free software; you can redistribute it and/or modify
## it under the terms of the GNU General Public License as published by
## the Free Software Foundation; either version 2 of the License, or
## (at your option) any later version.

## This program is distributed in the hope that it will be useful,
## but WITHOUT ANY WARRANTY; without even the implied warranty of
## MERCHANTABILITY or FITNESS FOR A PARTICULAR PURPOSE.  See the
## GNU General Public License for more details.

## You should have received a copy of the GNU General Public License
## along with this program; if not, write to the Free Software
## Foundation, Inc., 675 Mass Ave, Cambridge, MA 02139, USA.

import os

from sos.plugins import Plugin, RedHatPlugin, DebianPlugin, UbuntuPlugin


class OpenStack(Plugin):
    """openstack related information
    """
    plugin_name = "openstack"

    option_list = [("log", "gathers all openstack logs", "slow", False)]

    def setup(self):
        # Nova
        self.add_cmd_output(
            "nova-manage config list 2>/dev/null | sort",
            suggest_filename="nova_config_list")
        self.add_cmd_output(
            "nova-manage service list 2>/dev/null",
            suggest_filename="nova_service_list")
        self.add_cmd_output(
            "nova-manage db version 2>/dev/null",
            suggest_filename="nova_db_version")
        self.add_cmd_output(
            "nova-manage fixed list 2>/dev/null",
            suggest_filename="nova_fixed_ip_list")
        self.add_cmd_output(
            "nova-manage floating list 2>/dev/null",
            suggest_filename="nova_floating_ip_list")
        self.add_cmd_output(
            "nova-manage flavor list 2>/dev/null",
            suggest_filename="nova_flavor_list")
        self.add_cmd_output(
            "nova-manage network list 2>/dev/null",
            suggest_filename="nova_network_list")
        self.add_cmd_output(
            "nova-manage vm list 2>/dev/null",
            suggest_filename="nova_vm_list")
        self.add_copy_specs(["/etc/nova/",
                           "/var/log/nova/"])

        # Glance
        self.add_cmd_output(
            "glance-manage db_version",
            suggest_filename="glance_db_version")
        self.add_copy_specs(["/etc/glance/",
                           "/var/log/glance/"])

        # Keystone
        self.add_copy_specs(["/etc/keystone/",
                           "/var/log/keystone/"])

        # Quantum
        self.add_copy_specs(["/etc/quantum/",
                           "/var/log/quantum/"])

    def postproc(self):
        self.do_file_sub('/etc/keystone/keystone.conf',
                    r"(admin_password\s*=\s*)(.*)",
                    r"\1******")


class DebianOpenStack(OpenStack, DebianPlugin, UbuntuPlugin):
    """OpenStack related information for Debian based distributions
    """

    packages = ('glance',
                'glance-api',
                'glance-client',
                'glance-common',
                'glance-registry',
                'keystone',
                'melange',
                'nova-api-ec2',
                'nova-api-metadata',
                'nova-api-os-compute',
                'nova-api-os-volume',
                'nova-common',
                'nova-compute',
                'nova-compute-kvm',
                'nova-compute-lxc',
                'nova-compute-qemu',
                'nova-compute-uml',
                'nova-compute-xcp',
                'nova-compute-xen',
                'nova-xcp-plugins',
                'nova-consoleauth',
                'nova-network',
                'nova-scheduler',
                'nova-volume',
                'novnc',
                'openstack-dashboard',
                'swift',
                'swift-account',
                'swift-container',
                'swift-object',
                'swift-proxy',
                'swauth',
                'python-django-horizon',
                'python-keystone',
                'python-keystoneclient',
                'python-melange',
                'python-nova',
                'python-novaclient',
                'python-novnc',
<<<<<<< HEAD
                'python-quantum',
                'python-quantumclient')
=======
                'python-swift',
                'python-swauth')
>>>>>>> 01aebddc

    def setup(self):
        # Nova
        self.add_copy_spec("/etc/sudoers.d/nova_sudoers")

        # Quantum
        self.add_copy_spec("/etc/sudoers.d/quantum_sudoers")


class RedHatOpenStack(OpenStack, RedHatPlugin):
    """OpenStack related information for Red Hat distributions
    """

    packages = ('openstack-nova',
                'openstack-dashboard',
                'openstack-keystone',
<<<<<<< HEAD
                'openstack-quantum',
=======
                'openstack-swift',
                'openstack-swift-account',
                'openstack-swift-container',
                'openstack-swift-object',
                'openstack-swift-proxy',
                'swift',
>>>>>>> 01aebddc
                'python-nova',
                'python-keystoneclient',
                'python-novaclient',
                'python-openstackclient')

    def setup(self):
        # Nova
        self.add_copy_specs([
                "/var/lib/nova/",
                "/etc/polkit-1/localauthority/50-local.d/50-nova.pkla",
                "/etc/sudoers.d/nova"
        ])<|MERGE_RESOLUTION|>--- conflicted
+++ resolved
@@ -120,13 +120,8 @@
                 'python-nova',
                 'python-novaclient',
                 'python-novnc',
-<<<<<<< HEAD
-                'python-quantum',
-                'python-quantumclient')
-=======
                 'python-swift',
                 'python-swauth')
->>>>>>> 01aebddc
 
     def setup(self):
         # Nova
@@ -143,16 +138,12 @@
     packages = ('openstack-nova',
                 'openstack-dashboard',
                 'openstack-keystone',
-<<<<<<< HEAD
-                'openstack-quantum',
-=======
                 'openstack-swift',
                 'openstack-swift-account',
                 'openstack-swift-container',
                 'openstack-swift-object',
                 'openstack-swift-proxy',
                 'swift',
->>>>>>> 01aebddc
                 'python-nova',
                 'python-keystoneclient',
                 'python-novaclient',
