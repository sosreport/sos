--- conflicted
+++ resolved
@@ -56,21 +56,12 @@
         self.add_copy_specs(["/etc/nova/",
                            "/var/log/nova/"])
 
-<<<<<<< HEAD
-        # Cinder
-        self.add_cmd_output(
-            "cinder-manage db version",
-            suggest_filename="cinder_db_version")
-        self.add_copy_specs(["/etc/cinder/",
-                           "/var/log/cinder/"])
-=======
         # Glance
         self.add_cmd_output(
             "glance-manage db_version",
             suggest_filename="glance_db_version")
         self.add_copy_specs(["/etc/glance/",
                            "/var/log/glance/"])
->>>>>>> d72e151c
 
         # Keystone
         self.add_copy_specs(["/etc/keystone/",
@@ -90,19 +81,11 @@
     """OpenStack related information for Debian based distributions
     """
 
-<<<<<<< HEAD
-    packages = ('cinder-api',
-                'cinder-backup',
-                'cinder-common',
-                'cinder-scheduler',
-                'cinder-volume',
-=======
     packages = ('glance',
                 'glance-api',
                 'glance-client',
                 'glance-common',
                 'glance-registry',
->>>>>>> d72e151c
                 'keystone',
                 'melange',
                 'nova-api-ec2',
@@ -133,17 +116,12 @@
                 'quantum-plugin-ryu',
                 'quantum-plugin-ryu-agent',
                 'quantum-server',
-<<<<<<< HEAD
-                'python-cinder',
-                'python-cinderclient',
-=======
                 'swift',
                 'swift-account',
                 'swift-container',
                 'swift-object',
                 'swift-proxy',
                 'swauth',
->>>>>>> d72e151c
                 'python-django-horizon',
                 'python-keystone',
                 'python-keystoneclient',
