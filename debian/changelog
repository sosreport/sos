--- conflicted
+++ resolved
@@ -1,10 +1,5 @@
 sosreport (3.0-1) unstable; urgency=low
 
-<<<<<<< HEAD
-  * New upstream release 3.0 
-
- -- Adam Stokes <adam.stokes@ubuntu.com>  Sun, 21 Jul 2013 22:29:21 -0400
-=======
   * New upstream release v3.0
     Features include:
     - Openstack, MAAS, Juju, and other cloud technologies
@@ -14,7 +9,6 @@
     - Increase execution speed of plugins
 
  -- Adam Stokes <adam.stokes@ubuntu.com>  Sun, 21 Jul 2013 20:35:04 -0400
->>>>>>> 8d642e66
 
 sosreport (2.3~git20130509-1) unstable; urgency=low
 
