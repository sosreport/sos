--- conflicted
+++ resolved
@@ -38,25 +38,15 @@
     def test_plugin_description_is_str(self):
         for plug in self.plug_classes:
             self.assertIsInstance(plug.short_desc, str,
-<<<<<<< HEAD
                                   f"{plug.__name__} name not string")
-=======
-                                  "%s name not string" % plug.__name__)
->>>>>>> e421ee19
             # make sure the description is not empty
             self.assertNotEqual(plug.short_desc, '',
                                 f"{plug.__name__} description unset")
 
     def test_plugin_name_is_str(self):
         for plug in self.plug_classes:
-<<<<<<< HEAD
-            self.assertIsInstance(
-                plug.plugin_name, str, f"{plug.__name__} name not string"
-            )
-=======
             self.assertIsInstance(plug.plugin_name, str,
-                                  "%s name not string" % plug.__name__)
->>>>>>> e421ee19
+                                  f"{plug.__name__} name not string")
             self.assertNotEqual(plug.plugin_name, '',
                                 f"{plug.__name__} name unset")
 
